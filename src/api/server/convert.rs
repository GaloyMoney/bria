use std::time::Duration;

use super::proto;
use crate::{
    account::balance::AccountBalanceSummary,
    address::*,
    app::error::*,
    batch::*,
    batch_inclusion::PayoutWithInclusionEstimate,
    outbox::*,
    payout::*,
    payout_queue::*,
    primitives::{bitcoin::*, *},
    profile::*,
    signing_session::*,
    tracing::ToTraceLevel,
    utxo::*,
    wallet::balance::WalletBalanceSummary,
    wallet::*,
    xpub::*,
};

impl From<Profile> for proto::Profile {
    fn from(p: Profile) -> Self {
        Self {
            id: p.id.to_string(),
            name: p.name,
            spending_policy: p.spending_policy.map(proto::SpendingPolicy::from),
        }
    }
}

impl From<SpendingPolicy> for proto::SpendingPolicy {
    fn from(sp: SpendingPolicy) -> Self {
        Self {
            allowed_payout_addresses: sp
                .allowed_payout_addresses
                .into_iter()
                .map(|addr| addr.to_string())
                .collect(),
            max_payout_sats: sp.max_payout.map(u64::from),
        }
    }
}

impl TryFrom<(proto::SpendingPolicy, bitcoin::Network)> for SpendingPolicy {
    type Error = tonic::Status;

    fn try_from(
        (sp, network): (proto::SpendingPolicy, bitcoin::Network),
    ) -> Result<Self, Self::Error> {
        let mut allowed_payout_addresses = Vec::new();
        for dest in sp.allowed_payout_addresses {
            let addr = Address::try_from((dest, network))
                .map_err(|err| tonic::Status::invalid_argument(err.to_string()))?;
            allowed_payout_addresses.push(addr);
        }
        Ok(Self {
            allowed_payout_addresses,
            max_payout: sp.max_payout_sats.map(Satoshis::from),
        })
    }
}

impl TryFrom<Option<proto::set_signer_config_request::Config>> for SignerConfig {
    type Error = tonic::Status;

    fn try_from(
        config: Option<proto::set_signer_config_request::Config>,
    ) -> Result<Self, Self::Error> {
        match config {
            Some(proto::set_signer_config_request::Config::Lnd(config)) => {
                Ok(SignerConfig::Lnd(LndSignerConfig {
                    endpoint: config.endpoint,
                    cert_base64: config.cert_base64,
                    macaroon_base64: config.macaroon_base64,
                }))
            }
            Some(proto::set_signer_config_request::Config::Bitcoind(config)) => {
                Ok(SignerConfig::Bitcoind(BitcoindSignerConfig {
                    endpoint: config.endpoint,
                    rpc_user: config.rpc_user,
                    rpc_password: config.rpc_password,
                }))
            }
            None => Err(tonic::Status::new(
                tonic::Code::InvalidArgument,
                "missing signer config",
            )),
        }
    }
}

impl From<WalletAddress> for proto::WalletAddress {
    fn from(addr: WalletAddress) -> Self {
        Self {
            address: addr.address.to_string(),
            metadata: addr.metadata().map(|json| {
                serde_json::from_value(json.clone()).expect("Could not transfer json -> struct")
            }),
            external_id: addr.external_id,
        }
    }
}

impl From<WalletAddress> for proto::GetAddressResponse {
    fn from(addr: WalletAddress) -> Self {
        let wallet_id = addr.wallet_id.to_string();
        let change_address = !addr.is_external();
        let (address, metadata, external_id) = if change_address {
            (None, None, None)
        } else {
            (
                Some(addr.address.to_string()),
                addr.metadata().map(|json| {
                    serde_json::from_value(json.clone()).expect("Could not transfer json -> struct")
                }),
                Some(addr.external_id),
            )
        };
        Self {
            address,
            wallet_id,
            change_address,
            external_id,
            metadata,
        }
    }
}

impl From<AccountXPub> for proto::Xpub {
    fn from(xpub: AccountXPub) -> Self {
        Self {
            name: xpub.key_name.to_string(),
            id: xpub.fingerprint().to_string(),
            xpub: xpub.original.clone(),
            derivation_path: xpub
                .derivation_path()
                .map(|derivation_path| derivation_path.to_string()),
            has_signer_config: xpub.has_signer_config(),
        }
    }
}

impl From<WalletUtxo> for proto::Utxo {
    fn from(utxo: WalletUtxo) -> Self {
        Self {
            outpoint: format!("{}:{}", utxo.outpoint.txid, utxo.outpoint.vout),
            address_idx: utxo.address_idx,
            value: u64::from(utxo.value),
            address: utxo.address.map(|a| a.to_string()),
            change_output: utxo.kind == KeychainKind::Internal,
            block_height: utxo.block_height,
        }
    }
}

impl From<KeychainUtxos> for proto::KeychainUtxos {
    fn from(keychain_utxo: KeychainUtxos) -> Self {
        Self {
            keychain_id: keychain_utxo.keychain_id.to_string(),
            utxos: keychain_utxo.utxos.into_iter().map(Into::into).collect(),
        }
    }
}

impl From<PayoutWithInclusionEstimate> for proto::Payout {
    fn from(
        PayoutWithInclusionEstimate {
            payout,
            estimated_batch_inclusion,
        }: PayoutWithInclusionEstimate,
    ) -> Self {
        let cancelled = payout.is_cancelled();
        let destination = match payout.destination {
            PayoutDestination::OnchainAddress { value } => {
                proto::payout::Destination::OnchainAddress(value.to_string())
            }
            PayoutDestination::Wallet { id, address } => {
                proto::payout::Destination::Wallet(proto::BriaWalletDestination {
                    wallet_id: id.to_string(),
                    address: address.to_string(),
                })
            }
        };

        let (tx_id, vout) = payout.outpoint.map_or((None, None), |outpoint| {
            (Some(outpoint.txid.to_string()), Some(outpoint.vout))
        });

        let batch_inclusion_estimated_at =
            estimated_batch_inclusion.map(|time| time.timestamp() as u32);
        proto::Payout {
            id: payout.id.to_string(),
            wallet_id: payout.wallet_id.to_string(),
            payout_queue_id: payout.payout_queue_id.to_string(),
            batch_id: payout.batch_id.map(|id| id.to_string()),
            satoshis: u64::from(payout.satoshis),
            destination: Some(destination),
            cancelled,
            external_id: payout.external_id,
            metadata: payout.metadata.map(|json| {
                serde_json::from_value(json).expect("Could not transfer json -> struct")
            }),
            batch_inclusion_estimated_at,
            tx_id,
            vout,
        }
    }
}

impl From<Wallet> for proto::Wallet {
    fn from(wallet: Wallet) -> Self {
        let id = wallet.id.to_string();
        let name = wallet.name;
        let config: proto::WalletConfig = proto::WalletConfig::from(wallet.config);
        proto::Wallet {
            id,
            name,
            config: Some(config),
        }
    }
}

impl From<WalletConfig> for proto::WalletConfig {
    fn from(config: WalletConfig) -> Self {
        Self {
            settle_income_after_n_confs: config.settle_income_after_n_confs,
            settle_change_after_n_confs: config.settle_change_after_n_confs,
        }
    }
}

impl From<PayoutQueue> for proto::PayoutQueue {
    fn from(payout_queue: PayoutQueue) -> Self {
        let id = payout_queue.id.to_string();
        let description = payout_queue.description();
        let name = payout_queue.name;
        let trigger = match payout_queue.config.trigger {
            PayoutQueueTrigger::Interval { seconds } => {
                proto::payout_queue_config::Trigger::IntervalSecs(seconds.as_secs() as u32)
            }
            PayoutQueueTrigger::Manual => proto::payout_queue_config::Trigger::Manual(true),
        };
        let tx_priority: proto::TxPriority = payout_queue.config.tx_priority.into();
        let config = Some(proto::PayoutQueueConfig {
            trigger: Some(trigger),
            tx_priority: tx_priority as i32,
            consolidate_deprecated_keychains: payout_queue.config.consolidate_deprecated_keychains,
            cpfp_payouts_after_mins: payout_queue.config.cpfp_payouts_after_mins,
            cpfp_payouts_after_blocks: payout_queue.config.cpfp_payouts_after_blocks,
            force_min_change_sats: payout_queue.config.force_min_change_sats.map(u64::from),
        });
        proto::PayoutQueue {
            id,
            name,
            description,
            config,
        }
    }
}

impl From<TxPriority> for proto::TxPriority {
    fn from(priority: TxPriority) -> Self {
        match priority {
            TxPriority::NextBlock => proto::TxPriority::NextBlock,
            TxPriority::HalfHour => proto::TxPriority::HalfHour,
            TxPriority::OneHour => proto::TxPriority::OneHour,
        }
    }
}

impl From<SigningSession> for proto::SigningSession {
    fn from(session: SigningSession) -> Self {
        proto::SigningSession {
            id: session.id.to_string(),
            batch_id: session.batch_id.to_string(),
            xpub_id: session.xpub_fingerprint.to_string(),
            failure_reason: session.failure_reason().map(|r| r.to_string()),
            state: format!("{:?}", session.state()),
        }
    }
}

impl From<proto::PayoutQueueConfig> for PayoutQueueConfig {
    fn from(proto_config: proto::PayoutQueueConfig) -> Self {
        let tx_priority =
            proto::TxPriority::try_from(proto_config.tx_priority).map(TxPriority::from);

        let trigger = match proto_config.trigger {
            Some(proto::payout_queue_config::Trigger::IntervalSecs(interval)) => {
                Some(PayoutQueueTrigger::Interval {
                    seconds: Duration::from_secs(interval as u64),
                })
            }
            Some(proto::payout_queue_config::Trigger::Manual(true)) => {
                Some(PayoutQueueTrigger::Manual)
            }
            _ => None,
        };

        let mut ret = Self {
            consolidate_deprecated_keychains: proto_config.consolidate_deprecated_keychains,
            cpfp_payouts_after_mins: proto_config.cpfp_payouts_after_mins,
            cpfp_payouts_after_blocks: proto_config.cpfp_payouts_after_blocks,
            force_min_change_sats: proto_config.force_min_change_sats.map(Satoshis::from),
            ..Self::default()
        };

        if let Some(trigger) = trigger {
            ret.trigger = trigger;
        }
        if let Ok(tx_priority) = tx_priority {
            ret.tx_priority = tx_priority;
        }
        ret
    }
}

impl From<proto::TxPriority> for TxPriority {
    fn from(proto_tx_priority: proto::TxPriority) -> Self {
        match proto_tx_priority {
            proto::TxPriority::NextBlock => TxPriority::NextBlock,
            proto::TxPriority::HalfHour => TxPriority::HalfHour,
            proto::TxPriority::OneHour => TxPriority::OneHour,
        }
    }
}

impl From<(WalletSummary, Vec<Payout>)> for proto::BatchWalletSummary {
    fn from((summary, payouts): (WalletSummary, Vec<Payout>)) -> Self {
        Self {
            wallet_id: summary.wallet_id.to_string(),
            total_spent_sats: u64::from(summary.total_spent_sats),
            fee_sats: u64::from(summary.total_fee_sats),
            payouts: payouts
                .into_iter()
                .map(|payout| {
                    let destination = match payout.destination {
                        PayoutDestination::OnchainAddress { value } => {
                            proto::payout_summary::Destination::OnchainAddress(value.to_string())
                        }
                        PayoutDestination::Wallet { id, address } => {
                            proto::payout_summary::Destination::Wallet(
                                proto::BriaWalletDestination {
                                    wallet_id: id.to_string(),
                                    address: address.to_string(),
                                },
                            )
                        }
                    };
                    proto::PayoutSummary {
                        id: payout.id.to_string(),
                        satoshis: u64::from(payout.satoshis),
                        destination: Some(destination),
                    }
                })
                .collect(),
        }
    }
}

impl From<WalletBalanceSummary> for proto::GetWalletBalanceSummaryResponse {
    fn from(balance: WalletBalanceSummary) -> Self {
        let has_negative_balance = [
            balance.utxo_settled.is_negative(),
            balance.utxo_pending_incoming.is_negative(),
            balance.utxo_pending_outgoing.is_negative(),
            balance.utxo_encumbered_incoming.is_negative(),
            balance.fees_pending.is_negative(),
            balance.fees_encumbered.is_negative(),
            balance.effective_settled.is_negative(),
            balance.effective_pending_income.is_negative(),
            balance.effective_pending_outgoing.is_negative(),
            balance.effective_encumbered_outgoing.is_negative(),
        ]
        .iter()
        .any(|&x| x);

        if has_negative_balance {
            tracing::Span::current().record("error", true);
            tracing::Span::current().record(
                "error.message",
                "Negative balance values detected in wallet summary",
            );
            tracing::Span::current().record(
                "error.level",
                tracing::field::display(tracing::Level::ERROR),
            );
        }

        Self {
            utxo_encumbered_incoming: u64::from(
                balance.utxo_encumbered_incoming.max(Satoshis::ZERO),
            ),
            utxo_pending_incoming: u64::from(balance.utxo_pending_incoming.max(Satoshis::ZERO)),
            utxo_settled: u64::from(balance.utxo_settled.max(Satoshis::ZERO)),
            utxo_pending_outgoing: u64::from(balance.utxo_pending_outgoing.max(Satoshis::ZERO)),
            fees_pending: u64::from(balance.fees_pending.max(Satoshis::ZERO)),
            fees_encumbered: u64::from(balance.fees_encumbered.max(Satoshis::ZERO)),
            effective_pending_income: u64::from(
                balance.effective_pending_income.max(Satoshis::ZERO),
            ),
            effective_settled: u64::from(balance.effective_settled.max(Satoshis::ZERO)),
            effective_pending_outgoing: u64::from(
                balance.effective_pending_outgoing.max(Satoshis::ZERO),
            ),
            effective_encumbered_outgoing: u64::from(
                balance.effective_encumbered_outgoing.max(Satoshis::ZERO),
            ),
        }
    }
}

impl From<AccountBalanceSummary> for proto::GetAccountBalanceSummaryResponse {
    fn from(balance: AccountBalanceSummary) -> Self {
        Self {
            utxo_encumbered_incoming: u64::from(balance.utxo_encumbered_incoming),
            utxo_pending_incoming: u64::from(balance.utxo_pending_incoming),
            utxo_settled: u64::from(balance.utxo_settled),
            utxo_pending_outgoing: u64::from(balance.utxo_pending_outgoing),
            fees_pending: u64::from(balance.fees_pending),
            fees_encumbered: u64::from(balance.fees_encumbered),
            effective_pending_income: u64::from(balance.effective_pending_income),
            effective_settled: u64::from(balance.effective_settled),
            effective_pending_outgoing: u64::from(balance.effective_pending_outgoing),
            effective_encumbered_outgoing: u64::from(balance.effective_encumbered_outgoing),
        }
    }
}

impl From<OutboxEvent<Augmentation>> for proto::BriaEvent {
    fn from(event: OutboxEvent<Augmentation>) -> Self {
        let payload = match event.payload {
            OutboxEventPayload::UtxoDetected {
                tx_id,
                vout,
                satoshis,
                address,
                wallet_id,
                ..
            } => proto::bria_event::Payload::UtxoDetected(proto::UtxoDetected {
                wallet_id: wallet_id.to_string(),
                tx_id: tx_id.to_string(),
                vout,
                satoshis: u64::from(satoshis),
                address: address.to_string(),
            }),
            OutboxEventPayload::UtxoSettled {
                tx_id,
                vout,
                satoshis,
                address,
                wallet_id,
                confirmation_time,
                ..
            } => proto::bria_event::Payload::UtxoSettled(proto::UtxoSettled {
                wallet_id: wallet_id.to_string(),
                tx_id: tx_id.to_string(),
                vout,
                satoshis: u64::from(satoshis),
                address: address.to_string(),
                block_height: confirmation_time.height,
                block_time: confirmation_time.timestamp,
            }),
            OutboxEventPayload::UtxoDropped {
                tx_id,
                vout,
                satoshis,
                address,
                wallet_id,
                ..
            } => proto::bria_event::Payload::UtxoDropped(proto::UtxoDropped {
                wallet_id: wallet_id.to_string(),
                tx_id: tx_id.to_string(),
                vout,
                satoshis: u64::from(satoshis),
                address: address.to_string(),
            }),
            OutboxEventPayload::PayoutSubmitted {
                id,
                wallet_id,
                payout_queue_id,
                satoshis,
                destination,
                ..
            } => proto::bria_event::Payload::PayoutSubmitted(proto::PayoutSubmitted {
                id: id.to_string(),
                wallet_id: wallet_id.to_string(),
                payout_queue_id: payout_queue_id.to_string(),
                satoshis: u64::from(satoshis),
                destination: Some(match destination {
                    PayoutDestination::OnchainAddress { value: destination } => {
                        proto::payout_submitted::Destination::OnchainAddress(
                            destination.to_string(),
                        )
                    }
                    PayoutDestination::Wallet { id, address } => {
                        proto::payout_submitted::Destination::Wallet(proto::BriaWalletDestination {
                            wallet_id: id.to_string(),
                            address: address.to_string(),
                        })
                    }
                }),
            }),
            OutboxEventPayload::PayoutCancelled {
                id,
                wallet_id,
                payout_queue_id,
                satoshis,
                destination,
                ..
            } => proto::bria_event::Payload::PayoutCancelled(proto::PayoutCancelled {
                id: id.to_string(),
                wallet_id: wallet_id.to_string(),
                payout_queue_id: payout_queue_id.to_string(),
                satoshis: u64::from(satoshis),
                destination: Some(match destination {
                    PayoutDestination::OnchainAddress { value: destination } => {
                        proto::payout_cancelled::Destination::OnchainAddress(
                            destination.to_string(),
                        )
                    }
                    PayoutDestination::Wallet { id, address } => {
                        proto::payout_cancelled::Destination::Wallet(proto::BriaWalletDestination {
                            wallet_id: id.to_string(),
                            address: address.to_string(),
                        })
                    }
                }),
            }),
            OutboxEventPayload::PayoutCommitted {
                id,
                tx_id,
                vout,
                wallet_id,
                payout_queue_id,
                satoshis,
                destination,
                proportional_fee,
                ..
            } => proto::bria_event::Payload::PayoutCommitted(proto::PayoutCommitted {
                id: id.to_string(),
                tx_id: tx_id.to_string(),
                vout,
                wallet_id: wallet_id.to_string(),
                payout_queue_id: payout_queue_id.to_string(),
                satoshis: u64::from(satoshis),
                destination: Some(match destination {
                    PayoutDestination::OnchainAddress { value: destination } => {
                        proto::payout_committed::Destination::OnchainAddress(
                            destination.to_string(),
                        )
                    }
                    PayoutDestination::Wallet { id, address } => {
                        proto::payout_committed::Destination::Wallet(proto::BriaWalletDestination {
                            wallet_id: id.to_string(),
                            address: address.to_string(),
                        })
                    }
                }),
                proportional_fee_sats: u64::from(proportional_fee),
            }),
            OutboxEventPayload::PayoutBroadcast {
                id,
                tx_id,
                vout,
                wallet_id,
                payout_queue_id,
                satoshis,
                destination,
                proportional_fee,
                ..
            } => proto::bria_event::Payload::PayoutBroadcast(proto::PayoutBroadcast {
                id: id.to_string(),
                tx_id: tx_id.to_string(),
                vout,
                wallet_id: wallet_id.to_string(),
                payout_queue_id: payout_queue_id.to_string(),
                satoshis: u64::from(satoshis),
                destination: Some(match destination {
                    PayoutDestination::OnchainAddress { value: destination } => {
                        proto::payout_broadcast::Destination::OnchainAddress(
                            destination.to_string(),
                        )
                    }
                    PayoutDestination::Wallet { id, address } => {
                        proto::payout_broadcast::Destination::Wallet(proto::BriaWalletDestination {
                            wallet_id: id.to_string(),
                            address: address.to_string(),
                        })
                    }
                }),
                proportional_fee_sats: u64::from(proportional_fee),
            }),
            OutboxEventPayload::PayoutSettled {
                id,
                tx_id,
                vout,
                wallet_id,
                payout_queue_id,
                satoshis,
                destination,
                proportional_fee,
                ..
            } => proto::bria_event::Payload::PayoutSettled(proto::PayoutSettled {
                id: id.to_string(),
                tx_id: tx_id.to_string(),
                vout,
                wallet_id: wallet_id.to_string(),
                payout_queue_id: payout_queue_id.to_string(),
                satoshis: u64::from(satoshis),
                destination: Some(match destination {
                    PayoutDestination::OnchainAddress { value: destination } => {
                        proto::payout_settled::Destination::OnchainAddress(destination.to_string())
                    }
                    PayoutDestination::Wallet { id, address } => {
                        proto::payout_settled::Destination::Wallet(proto::BriaWalletDestination {
                            wallet_id: id.to_string(),
                            address: address.to_string(),
                        })
                    }
                }),
                proportional_fee_sats: u64::from(proportional_fee),
            }),
        };

        let augmentation = event.augmentation.map(|a| proto::EventAugmentation {
            address_info: a.address.map(proto::WalletAddress::from),
            payout_info: a.payout.map(proto::Payout::from),
        });
        proto::BriaEvent {
            sequence: u64::from(event.sequence),
            payload: Some(payload),
            recorded_at: event.recorded_at.timestamp() as u32,
            augmentation,
        }
    }
}

impl From<AddressAugmentation> for proto::WalletAddress {
    fn from(addr: AddressAugmentation) -> Self {
        Self {
            address: addr.address.to_string(),
            metadata: addr.metadata.map(|json| {
                serde_json::from_value(json).expect("Could not transfer json -> struct")
            }),
            external_id: addr.external_id,
        }
    }
}

impl From<ApplicationError> for tonic::Status {
    fn from(err: ApplicationError) -> Self {
        use crate::{address::error::*, payout::error::*, profile::error::*, wallet::error::*};

        match err {
            ApplicationError::ProfileError(ProfileError::ProfileKeyNotFound) => {
                tonic::Status::unauthenticated(err.to_string())
            }
<<<<<<< HEAD
            ApplicationError::WalletError(WalletError::EsEntityError(
                es_entity::EsEntityError::NotFound,
            )) => tonic::Status::not_found(err.to_string()),
            ApplicationError::AddressError(err) if err.was_not_found() => {
=======
            ApplicationError::WalletError(err) if err.was_not_found() => {
                tonic::Status::not_found(err.to_string())
            }
            ApplicationError::AddressError(AddressError::ExternalIdNotFound) => {
                tonic::Status::not_found(err.to_string())
            }
            ApplicationError::AddressError(AddressError::AddressNotFound(_)) => {
>>>>>>> e397b9fb
                tonic::Status::not_found(err.to_string())
            }
            ApplicationError::AddressError(AddressError::ExternalIdAlreadyExists) => {
                tonic::Status::already_exists(err.to_string())
            }
            ApplicationError::PayoutQueueError(err) if err.was_not_found() => {
                tonic::Status::not_found(err.to_string())
            }
            ApplicationError::ProfileError(err) if err.was_not_found() => {
                tonic::Status::not_found(err.to_string())
            }
            ApplicationError::PayoutError(err) if err.was_not_found() => {
                tonic::Status::not_found(err.to_string())
            }
            ApplicationError::PayoutError(PayoutError::ExternalIdAlreadyExists) => {
                tonic::Status::already_exists(err.to_string())
            }
            ApplicationError::CouldNotParseIncomingMetadata(_) => {
                tonic::Status::invalid_argument(err.to_string())
            }
            ApplicationError::CouldNotParseIncomingUuid(_) => {
                tonic::Status::invalid_argument(err.to_string())
            }
            ApplicationError::DestinationBlocked(_) => {
                tonic::Status::permission_denied(err.to_string())
            }
            ApplicationError::DestinationNotAllowed(_) => {
                tonic::Status::permission_denied(err.to_string())
            }
            ApplicationError::PayoutExceedsMaximum(_) => {
                tonic::Status::permission_denied(err.to_string())
            }
            ApplicationError::SigningSessionNotFoundForBatchId(_) => {
                tonic::Status::not_found(err.to_string())
            }
            ApplicationError::SigningSessionNotFoundForXPubFingerprint(_) => {
                tonic::Status::not_found(err.to_string())
            }
            ApplicationError::WalletError(WalletError::PsbtDoesNotHaveValidSignatures) => {
                tonic::Status::invalid_argument(err.to_string())
            }
            ApplicationError::WalletError(WalletError::UnsignedTxnMismatch) => {
                tonic::Status::invalid_argument(err.to_string())
            }
            ApplicationError::CouldNotParseIncomingPsbt(_) => {
                tonic::Status::invalid_argument(err.to_string())
            }
            ApplicationError::PayoutError(PayoutError::PayoutAlreadyCommitted) => {
                tonic::Status::failed_precondition(err.to_string())
            }
            ApplicationError::PayoutError(PayoutError::PayoutAlreadyCancelled) => {
                tonic::Status::failed_precondition(err.to_string())
            }
            ApplicationError::CouldNotParseAddress(_) => {
                tonic::Status::invalid_argument(err.to_string())
            }
            _ => tonic::Status::internal(err.to_string()),
        }
    }
}

impl ToTraceLevel for tonic::Status {
    fn to_trace_level(&self) -> tracing::Level {
        match self.code() {
            tonic::Code::NotFound => tracing::Level::WARN,
            tonic::Code::AlreadyExists => tracing::Level::WARN,
            tonic::Code::PermissionDenied => tracing::Level::WARN,
            tonic::Code::InvalidArgument => tracing::Level::WARN,
            tonic::Code::FailedPrecondition => tracing::Level::WARN,
            _ => tracing::Level::ERROR,
        }
    }
}<|MERGE_RESOLUTION|>--- conflicted
+++ resolved
@@ -658,20 +658,10 @@
             ApplicationError::ProfileError(ProfileError::ProfileKeyNotFound) => {
                 tonic::Status::unauthenticated(err.to_string())
             }
-<<<<<<< HEAD
-            ApplicationError::WalletError(WalletError::EsEntityError(
-                es_entity::EsEntityError::NotFound,
-            )) => tonic::Status::not_found(err.to_string()),
-            ApplicationError::AddressError(err) if err.was_not_found() => {
-=======
             ApplicationError::WalletError(err) if err.was_not_found() => {
                 tonic::Status::not_found(err.to_string())
             }
-            ApplicationError::AddressError(AddressError::ExternalIdNotFound) => {
-                tonic::Status::not_found(err.to_string())
-            }
-            ApplicationError::AddressError(AddressError::AddressNotFound(_)) => {
->>>>>>> e397b9fb
+            ApplicationError::AddressError(err) if err.was_not_found() => {
                 tonic::Status::not_found(err.to_string())
             }
             ApplicationError::AddressError(AddressError::ExternalIdAlreadyExists) => {
