use es_entity::entity_id;
use rust_decimal::{prelude::ToPrimitive, Decimal};
use rust_decimal_macros::dec;
use serde::{Deserialize, Deserializer, Serialize};
pub use sqlx_ledger::{
    event::SqlxLedgerEventId, AccountId as LedgerAccountId, JournalId as LedgerJournalId,
    TransactionId as LedgerTransactionId,
};

use std::fmt;

crate::entity_id! { AdminApiKeyId }
impl From<LedgerJournalId> for AccountId {
    fn from(id: LedgerJournalId) -> Self {
        Self::from(uuid::Uuid::from(id))
    }
}

impl From<AccountId> for LedgerJournalId {
    fn from(id: AccountId) -> Self {
        Self::from(uuid::Uuid::from(id))
    }
}
<<<<<<< HEAD
entity_id! { ProfileId, PayoutQueueId, PayoutId, AccountId, WalletId }
=======
es_entity::entity_id! { ProfileId, PayoutQueueId }
>>>>>>> d75a2757
crate::entity_id! { ProfileApiKeyId }
crate::entity_id! { SigningSessionId }
crate::entity_id! { KeychainId }
crate::entity_id! { SignerId }
<<<<<<< HEAD
// crate::entity_id! { WalletId }
=======
crate::entity_id! { WalletId }
crate::entity_id! { PayoutId }
>>>>>>> d75a2757

impl From<PayoutId> for LedgerTransactionId {
    fn from(id: PayoutId) -> Self {
        Self::from(uuid::Uuid::from(id))
    }
}

impl From<LedgerTransactionId> for PayoutId {
    fn from(id: LedgerTransactionId) -> Self {
        Self::from(uuid::Uuid::from(id))
    }
}
crate::entity_id! { BatchId }
crate::entity_id! { OutboxEventId }

#[derive(Debug, Clone, Hash, PartialEq, Eq, Copy, Serialize, Deserialize)]
#[serde(transparent)]
pub struct XPubId(bitcoin::Fingerprint);

impl From<bitcoin::Fingerprint> for XPubId {
    fn from(fp: bitcoin::Fingerprint) -> Self {
        Self(fp)
    }
}

impl std::str::FromStr for XPubId {
    type Err = <bitcoin::Fingerprint as std::str::FromStr>::Err;

    fn from_str(s: &str) -> Result<Self, Self::Err> {
        let fingerprint = bitcoin::Fingerprint::from_str(s)?;
        Ok(Self(fingerprint))
    }
}

impl fmt::Display for XPubId {
    fn fmt(&self, f: &mut fmt::Formatter<'_>) -> fmt::Result {
        self.0.fmt(f)
    }
}

impl std::ops::Deref for XPubId {
    type Target = bitcoin::Fingerprint;

    fn deref(&self) -> &Self::Target {
        &self.0
    }
}

pub mod bitcoin {
    pub use bdk::{
        bitcoin::{
            address::{Error as AddressError, NetworkChecked, NetworkUnchecked},
            bip32::{self, DerivationPath, ExtendedPubKey, Fingerprint},
            blockdata::{
                script::{Script, ScriptBuf},
                transaction::{OutPoint, Transaction, TxOut},
            },
            consensus,
            hash_types::Txid,
            psbt, Address as BdkAddress, Network,
        },
        descriptor::ExtendedDescriptor,
        BlockTime, FeeRate, KeychainKind,
    };

    pub mod pg {
        #[derive(Debug, Clone, Copy, PartialEq, Eq, sqlx::Type)]
        #[sqlx(type_name = "KeychainKind", rename_all = "snake_case")]
        pub enum PgKeychainKind {
            External,
            Internal,
        }

        impl From<super::KeychainKind> for PgKeychainKind {
            fn from(kind: super::KeychainKind) -> Self {
                match kind {
                    super::KeychainKind::External => Self::External,
                    super::KeychainKind::Internal => Self::Internal,
                }
            }
        }

        impl From<PgKeychainKind> for super::KeychainKind {
            fn from(kind: PgKeychainKind) -> Self {
                match kind {
                    PgKeychainKind::External => Self::External,
                    PgKeychainKind::Internal => Self::Internal,
                }
            }
        }
    }
}

#[derive(Debug, Clone, Serialize, Deserialize, clap::ValueEnum, PartialEq, Eq, Copy)]
#[serde(rename_all = "snake_case")]
pub enum TxPriority {
    NextBlock,
    HalfHour,
    OneHour,
}

impl TxPriority {
    pub fn n_blocks(&self) -> usize {
        match self {
            Self::NextBlock => 1,
            Self::HalfHour => 3,
            Self::OneHour => 6,
        }
    }
}

#[derive(Debug, Clone, Serialize, Eq, PartialEq, Hash)]
pub struct Address(bitcoin::BdkAddress);

impl Address {
    pub fn script_pubkey(&self) -> bitcoin::ScriptBuf {
        self.0.script_pubkey()
    }

    pub fn parse_from_trusted_source(s: &str) -> Address {
        s.parse::<bitcoin::BdkAddress<_>>()
            .expect("should always parse address")
            .assume_checked()
            .into()
    }
}

impl From<bitcoin::BdkAddress> for Address {
    fn from(addr: bitcoin::BdkAddress) -> Self {
        Self(addr)
    }
}

impl fmt::Display for Address {
    fn fmt(&self, f: &mut fmt::Formatter<'_>) -> fmt::Result {
        write!(f, "{}", self.0)
    }
}

#[cfg(test)]
impl std::str::FromStr for Address {
    type Err = <bitcoin::BdkAddress<bitcoin::NetworkUnchecked> as std::str::FromStr>::Err;

    fn from_str(s: &str) -> Result<Self, Self::Err> {
        let address = bitcoin::BdkAddress::from_str(s)?.assume_checked();
        Ok(Address(address))
    }
}

impl TryFrom<(String, bitcoin::Network)> for Address {
    type Error = bitcoin::AddressError;
    fn try_from((address, network): (String, bitcoin::Network)) -> Result<Self, Self::Error> {
        let address = address
            .parse::<bitcoin::BdkAddress<_>>()?
            .require_network(network)?;
        Ok(Address(address))
    }
}

impl<'de> Deserialize<'de> for Address {
    fn deserialize<D>(deserializer: D) -> Result<Self, D::Error>
    where
        D: Deserializer<'de>,
    {
        let s = String::deserialize(deserializer)?;
        let address = s
            .parse::<bitcoin::BdkAddress<_>>()
            .map_err(|err| serde::de::Error::custom(err.to_string()))?
            .assume_checked();

        Ok(Address(address))
    }
}

pub type TxPayout = (uuid::Uuid, Address, Satoshis);

#[derive(Debug, Clone, Serialize, Deserialize)]
#[serde(tag = "type", rename_all = "snake_case")]
pub enum PayoutDestination {
    OnchainAddress { value: Address },
    Wallet { id: WalletId, address: Address },
}

impl PayoutDestination {
    pub fn onchain_address(&self) -> &Address {
        match self {
            Self::OnchainAddress { value } => value,
            Self::Wallet { address, .. } => address,
        }
    }
}

impl fmt::Display for PayoutDestination {
    fn fmt(&self, f: &mut std::fmt::Formatter) -> fmt::Result {
        match self {
            PayoutDestination::OnchainAddress { value } => write!(f, "{value}"),
            PayoutDestination::Wallet { id, address } => write!(f, "wallet:{id}:{address}"),
        }
    }
}

pub const SATS_PER_BTC: Decimal = dec!(100_000_000);

#[derive(Debug, Clone, Copy, PartialEq, Eq, PartialOrd, Ord, Hash, Serialize, Deserialize)]
pub struct Satoshis(Decimal);

impl fmt::Display for Satoshis {
    fn fmt(&self, f: &mut std::fmt::Formatter) -> fmt::Result {
        write!(f, "{}", self.0)
    }
}

impl Default for Satoshis {
    fn default() -> Self {
        Self::ZERO
    }
}

impl Satoshis {
    pub const ZERO: Self = Self(Decimal::ZERO);
    pub const ONE: Self = Self(Decimal::ONE);

    pub fn to_btc(self) -> Decimal {
        self.0 / SATS_PER_BTC
    }

    pub fn from_btc(btc: Decimal) -> Self {
        Self(btc * SATS_PER_BTC)
    }

    pub fn into_inner(self) -> Decimal {
        self.0
    }

    pub fn flip_sign(self) -> Self {
        Self(self.0 * Decimal::NEGATIVE_ONE)
    }

    pub fn abs(&self) -> Self {
        Self(self.0.abs())
    }

    pub fn is_negative(&self) -> bool {
        self.0.is_sign_negative()
    }
}

impl From<Decimal> for Satoshis {
    fn from(sats: Decimal) -> Self {
        Self(sats)
    }
}

impl From<u64> for Satoshis {
    fn from(sats: u64) -> Self {
        Self(Decimal::from(sats))
    }
}

impl From<Satoshis> for u64 {
    fn from(sats: Satoshis) -> u64 {
        sats.0.to_u64().expect("Couldn't convert Satoshis")
    }
}

impl From<i32> for Satoshis {
    fn from(sats: i32) -> Self {
        Self(Decimal::from(sats))
    }
}

impl From<u32> for Satoshis {
    fn from(sats: u32) -> Self {
        Self(Decimal::from(sats))
    }
}

impl From<i64> for Satoshis {
    fn from(sats: i64) -> Self {
        Self(Decimal::from(sats as u64))
    }
}

impl From<Satoshis> for i64 {
    fn from(sats: Satoshis) -> i64 {
        sats.0.to_i64().expect("Couldn't convert Satoshis")
    }
}

impl std::ops::Add<Satoshis> for Satoshis {
    type Output = Satoshis;
    fn add(self, rhs: Satoshis) -> Self {
        Self(self.0 + rhs.0)
    }
}

impl std::ops::Sub<Satoshis> for Satoshis {
    type Output = Satoshis;
    fn sub(self, rhs: Satoshis) -> Self {
        Self(self.0 - rhs.0)
    }
}

impl std::ops::Mul<Satoshis> for Satoshis {
    type Output = Satoshis;
    fn mul(self, rhs: Satoshis) -> Self {
        Self(self.0 * rhs.0)
    }
}

impl std::ops::Mul<i32> for Satoshis {
    type Output = Satoshis;
    fn mul(self, rhs: i32) -> Self {
        self * Satoshis::from(rhs)
    }
}

impl std::ops::Mul<usize> for Satoshis {
    type Output = Satoshis;
    fn mul(self, rhs: usize) -> Self {
        Satoshis::from(self.0 * Decimal::from(rhs))
    }
}

impl std::ops::Div<Satoshis> for Satoshis {
    type Output = Satoshis;
    fn div(self, rhs: Satoshis) -> Self {
        Self(self.0 / rhs.0)
    }
}

impl std::ops::AddAssign<Satoshis> for Satoshis {
    fn add_assign(&mut self, rhs: Satoshis) {
        *self = Self(self.0 + rhs.0)
    }
}

impl std::ops::SubAssign<Satoshis> for Satoshis {
    fn sub_assign(&mut self, rhs: Satoshis) {
        *self = Self(self.0 - rhs.0)
    }
}

impl std::iter::Sum for Satoshis {
    fn sum<I: Iterator<Item = Self>>(iter: I) -> Self {
        iter.fold(Satoshis::ZERO, |a, b| a + b)
    }
}

impl<'a> std::iter::Sum<&'a Satoshis> for Satoshis {
    fn sum<I: Iterator<Item = &'a Self>>(iter: I) -> Self {
        iter.fold(Satoshis::ZERO, |a, b| a + *b)
    }
}<|MERGE_RESOLUTION|>--- conflicted
+++ resolved
@@ -1,4 +1,3 @@
-use es_entity::entity_id;
 use rust_decimal::{prelude::ToPrimitive, Decimal};
 use rust_decimal_macros::dec;
 use serde::{Deserialize, Deserializer, Serialize};
@@ -21,21 +20,14 @@
         Self::from(uuid::Uuid::from(id))
     }
 }
-<<<<<<< HEAD
-entity_id! { ProfileId, PayoutQueueId, PayoutId, AccountId, WalletId }
-=======
-es_entity::entity_id! { ProfileId, PayoutQueueId }
->>>>>>> d75a2757
+
+es_entity::entity_id! { ProfileId, PayoutQueueId, PayoutId}
 crate::entity_id! { ProfileApiKeyId }
 crate::entity_id! { SigningSessionId }
 crate::entity_id! { KeychainId }
 crate::entity_id! { SignerId }
-<<<<<<< HEAD
-// crate::entity_id! { WalletId }
-=======
 crate::entity_id! { WalletId }
-crate::entity_id! { PayoutId }
->>>>>>> d75a2757
+crate::entity_id! { AccountId }
 
 impl From<PayoutId> for LedgerTransactionId {
     fn from(id: PayoutId) -> Self {
